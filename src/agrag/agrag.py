import logging
import os
from typing import Any, Dict, List, Optional

import pandas as pd
import yaml

from agrag.args import Arguments
from agrag.modules.data_processing.data_processing import DataProcessingModule
from agrag.modules.data_processing.utils import get_all_file_paths
from agrag.modules.embedding.embedding import EmbeddingModule
from agrag.modules.generator.generator import GeneratorModule
from agrag.modules.generator.utils import format_query
from agrag.modules.retriever.rerankers.reranker import Reranker
from agrag.modules.retriever.retrievers.retriever_base import RetrieverModule
from agrag.modules.vector_db.utils import load_index, load_metadata, save_index, save_metadata
from agrag.modules.vector_db.vector_database import VectorDatabaseModule
from agrag.utils import determine_batch_size, get_num_gpus, read_openai_key

logger = logging.getLogger("rag-logger")
if not logger.hasHandlers():
    logger.setLevel(logging.INFO)
    ch = logging.StreamHandler()
    ch.setLevel(logging.INFO)
    logger.addHandler(ch)

PRESETS_CONFIG_DIRECTORY = os.path.join(os.path.dirname(__file__), "configs/presets")


class AutoGluonRAG:
    def __init__(
        self,
        config_file: Optional[str] = None,
        preset_quality: Optional[str] = "medium_quality",
        model_ids: Dict = None,
        data_dir: str = "",
        pipeline_batch_size: int = 0,
<<<<<<< HEAD
        **kwargs,
=======
>>>>>>> 4a4039ff
    ):
        """
        Initializes the AutoGluonRAG class with either a configuration file or a preset quality setting.

        Parameters:
        ----------
        config_file : str, optional
            Path to the configuration file.
        preset_quality : str, optional
            Preset quality setting (e.g., "good", "medium", "best"). Default is "medium_quality"
        model_ids : dict, optional
            Dictionary of model IDs to use for specific modules.
            Example: {"generator_model_id": "mistral.mistral-7b-instruct-v0:2", "retriever_model_id": "BAAI/bge-large-en", "reranker_model_id": "nv_embed"}
        data_dir : str
            The directory containing the data files that will be used for the RAG pipeline
        pipeline_batch_size: int
            Optional batch size to use for pre-processing stage (Data Processing, Embedding, Vector DB Module)

        Methods:
        -------
        initialize_data_module()
            Initializes the Data Processing module.

        initialize_embeddings_module()
            Initializes the Embedding module.

        initialize_vectordb_module()
            Initializes the Vector DB module.

        initialize_retriever_module()
            Initializes the Retriever module.

        initialize_generator_module()
            Initializes the Generator module.

        initialize_reranker_module()
            Initializes the Reranker module.

        process_data() -> pd.DataFrame
            Processes the data in the provided data directory using the initialized Data Processing module.

        generate_embeddings(processed_data: pd.DataFrame) -> pd.DataFrame
            Generates embeddings from the processed data using the initialized Embedding module.

        construct_vector_db(embeddings: pd.DataFrame)
            Constructs the vector database using the provided embeddings.

        load_existing_vector_db(index_path: str, metadata_path: str) -> bool
            Loads an existing Vector Database from the specified paths in the configuration.

        save_index_and_metadata(index_path: str, metadata_path: str)
            Saves the vector database index and metadata to the specified paths in the configuration.

        retrieve_context_for_query(query: str) -> List[Dict[str, Any]]
            Retrieves relevant context for the provided query using the Retriever module.

        generate_response(query: str) -> str
            Generates a response to the provided query using the Generator module.

        batched_processing()
            Processes documents, generates embeddings, and stores them in the vector database in batches.

        initialize_rag_pipeline()
            Initializes the entire RAG pipeline by setting up all necessary modules.
        """
        logger.info("\n\nAutoGluon-RAG\n\n")

        self.preset_quality = preset_quality
        self.model_ids = model_ids

        if config_file:
            self._load_config()
        elif self.preset_quality:
            self._load_preset()

        self.config = config_file or self._load_preset()

        self.args = Arguments(self.config)

        # will short-circuit to provided data_dir if config data_dir also provided
        self.data_dir = data_dir or self.args.data_dir

        if not self.data_dir:
            raise ValueError("data_dir argument must be provided")

        self.data_processing_module = None
        self.embedding_module = None
        self.vector_db_module = None
        self.reranker_module = None
        self.retriever_module = None
        self.generator_module = None

        self.batch_size = pipeline_batch_size or self.args.pipeline_batch_size
<<<<<<< HEAD
        self.batch_size_calculation_safety_factor = kwargs.get(
            "batch_size_calculation_safety_factor", self.args.batch_size_calculation_safety_factor
        )
        self.max_files_per_batch = kwargs.get("max_files_per_batch", self.args.max_files_per_batch)
=======
>>>>>>> 4a4039ff

    def _load_config(self, config_file: str):
        """Load configuration data from a user-defined config file."""
        try:
            with open(config_file, "r") as f:
                self.config = yaml.safe_load(f)
        except FileNotFoundError:
            logger.error(f"Error: File not found - {config_file}")
        except yaml.YAMLError as exc:
            logger.error(f"Error parsing YAML file - {config_file}: {exc}")
        except Exception as exc:
            logger.error(f"Unexpected error occurred while loading {config_file}: {exc}")

    def _load_preset(self):
        """Loads a preset configuration based on the preset quality setting."""
        presets = {"medium_quality": os.path.join(PRESETS_CONFIG_DIRECTORY, "medium_quality_config.yaml")}
        logger.info(f"Loading Preset '{self.preset_quality}' configuration")
        return presets[self.preset_quality]

    def initialize_data_module(self):
        """Initializes the Data Processing module."""
        self.data_processing_module = DataProcessingModule(
            data_dir=self.data_dir,
            chunk_size=self.args.chunk_size,
            chunk_overlap=self.args.chunk_overlap,
            file_exts=self.args.data_file_extns,
        )
        logger.info("Data Processing module initialized")

    def initialize_embeddings_module(self):
        """Initializes the Embedding module."""
        self.embedding_module = EmbeddingModule(
            hf_model=self.args.hf_embedding_model,
            pooling_strategy=self.args.pooling_strategy,
            normalize_embeddings=self.args.normalize_embeddings,
            hf_model_params=self.args.hf_model_params,
            hf_tokenizer_init_params=self.args.hf_tokenizer_init_params,
            hf_tokenizer_params=self.args.hf_tokenizer_params,
            hf_forward_params=self.args.hf_forward_params,
            normalization_params=self.args.normalization_params,
            query_instruction_for_retrieval=self.args.query_instruction_for_retrieval,
        )
        logger.info("Embedding module initialized")

    def initialize_vectordb_module(self):
        """Initializes the Vector DB module."""
        db_type = self.args.vector_db_type
        logger.info(f"Using Vector DB: {db_type}")
        num_gpus = get_num_gpus(self.args.vector_db_num_gpus)
        logger.info(f"Using number of GPUs: {num_gpus} for Vector DB Module")
        self.vector_db_module = VectorDatabaseModule(
            db_type=db_type,
            params=self.args.vector_db_args,
            similarity_threshold=self.args.vector_db_sim_threshold,
            similarity_fn=self.args.vector_db_sim_fn,
            num_gpus=num_gpus,
<<<<<<< HEAD
=======
            faiss_index_type=self.args.faiss_index_type,
            faiss_quantized_index_params=self.args.faiss_quantized_index_params,
            faiss_clustered_index_params=self.args.faiss_clustered_index_params,
            faiss_index_nprobe=self.args.faiss_index_nprobe,
>>>>>>> 4a4039ff
            milvus_db_name=self.args.milvus_db_name,
            milvus_search_params=self.args.milvus_search_params,
            milvus_collection_name=self.args.milvus_collection_name,
            milvus_index_params=self.args.milvus_index_params,
            milvus_create_params=self.args.milvus_create_params,
        )
        logger.info("Vector DB module initialized")

    def initialize_retriever_module(self):
        """Initializes the Retriever module."""
        num_gpus = get_num_gpus(self.args.retriever_num_gpus)
        logger.info(f"Using number of GPUs: {num_gpus} for Retriever Module")
        self.retriever_module = RetrieverModule(
            vector_database_module=self.vector_db_module,
            embedding_module=self.embedding_module,
            top_k=self.args.retriever_top_k,
            reranker=self.reranker_module,
            num_gpus=num_gpus,
        )
        logger.info("Retriever module initialized")

    def initialize_generator_module(self):
        """Initializes the Generator module."""
        openai_api_key = read_openai_key(self.args.openai_key_file)
        num_gpus = get_num_gpus(self.args.generator_num_gpus)
        logger.info(f"Using number of GPUs: {num_gpus} for Generator Module")

        self.generator_module = GeneratorModule(
            model_name=self.args.generator_model_name,
            hf_model_params=self.args.generator_hf_model_params,
            hf_tokenizer_init_params=self.args.generator_hf_tokenizer_init_params,
            hf_tokenizer_params=self.args.generator_hf_tokenizer_params,
            hf_generate_params=self.args.generator_hf_generate_params,
            gpt_generate_params=self.args.gpt_generate_params,
            vllm_sampling_params=self.args.vllm_sampling_params,
            num_gpus=num_gpus,
            use_vllm=self.args.use_vllm,
            openai_api_key=openai_api_key,
            bedrock_generate_params=self.args.bedrock_generate_params,
            use_bedrock=self.args.use_bedrock,
            local_model_path=self.args.generator_local_model_path,
            bedrock_aws_region=self.args.bedrock_aws_region,
        )
        logger.info("Generator module initialized")

    def initialize_reranker_module(self):
        """Initializes the Reranker module."""
        reranker_model = self.args.reranker_model_name
        logger.info(f"\nUsing reranker {reranker_model}")

        num_gpus = get_num_gpus(self.args.retriever_num_gpus)
        logger.info(f"Using number of GPUs: {num_gpus} for Reranker Module")

        self.reranker_module = Reranker(
            model_name=reranker_model,
            batch_size=self.args.reranker_batch_size,
            top_k=self.args.reranker_top_k,
            hf_forward_params=self.args.reranker_hf_forward_params,
            hf_tokenizer_init_params=self.args.reranker_hf_tokenizer_init_params,
            hf_tokenizer_params=self.args.reranker_hf_tokenizer_params,
            hf_model_params=self.args.reranker_hf_model_params,
            num_gpus=num_gpus,
        )
        logger.info("Reranker module initialized")

    def process_data(self) -> pd.DataFrame:
        """
        Processes the data in the provided data directory using the initialized Data Processing module.

        This method extracts and chunks text from all files in the specified data directory,
        and compiles the results into a single DataFrame.

        Returns:
        -------
        pd.DataFrame
            A DataFrame containing processed text chunks from all files in the directory.

        Example:
        --------
        agrag = AutoGluonRAG(config_file="path/to/config")
        agrag.initialize_data_module()
        processed_data = agrag.process_data()
        """
        logger.info(f"Retrieving and Processing Data from {self.data_processing_module.data_dir}")
        processed_data = self.data_processing_module.process_data()
        return processed_data

    def generate_embeddings(self, processed_data: pd.DataFrame) -> pd.DataFrame:
        """
        Generates embeddings from the processed data using the initialized Embedding module.

        Parameters:
        ----------
        processed_data : pd.DataFrame
            A DataFrame containing the processed text chunks for which embeddings are to be generated.

        Returns:
        -------
        pd.DataFrame
            A DataFrame containing the original data with an additional column for the generated embeddings.

        Example:
        --------
        processed_data = pd.DataFrame({
            "doc_id": [1, 2],
            "chunk_id": [1, 1],
            "text": ["This is a test sentence.", "This is another test sentence."]
        })
        embeddings = agrag.generate_embeddings(processed_data)
        """
        embeddings = self.embedding_module.encode(processed_data, batch_size=self.args.embedding_batch_size)
        return embeddings

    def construct_vector_db(self, embeddings: pd.DataFrame):
        """
        Constructs the vector database using the provided embeddings.

        This method initializes the vector database with the given embeddings, storing
        the embeddings in the vector database and associating metadata.

        Parameters:
        ----------
        embeddings : pd.DataFrame
            A DataFrame containing the embeddings and associated metadata.

        Example:
        --------
        embeddings = agrag.generate_embeddings(processed_data)
        agrag.construct_vector_db(embeddings)
        """
        logger.info(f"\nConstructing Vector DB index")
        self.vector_db_module.construct_vector_database(embeddings)

    def load_existing_vector_db(self, index_path: str, metadata_path: str):
        """
        Loads an existing Vector Database from the specified paths in the configuration.

        Parameters:
        index_path : str
            The path from where the index will be loaded
        metadata_path : str
            The path to the metadata file.

        Returns:
        -------
        bool
            True if the index and metadata were successfully loaded, False otherwise.

        Example:
        --------
        agrag = AutoGluonRAG(config_file="path/to/config")
        agrag.initialize_vectordb_module()
        success = agrag.load_existing_vector_db("path/to/index", "path/to/metadata")
        """
        logger.info(f"Loading existing index from {index_path}")
        self.vector_db_module.index = load_index(self.args.vector_db_type, index_path)

        logger.info(f"Loading existing metadata from {metadata_path}")
        self.vector_db_module.metadata = load_metadata(metadata_path)

        load_index_successful = (
            True if self.vector_db_module.index and self.vector_db_module.metadata is not None else False
        )
        return load_index_successful

    def save_index_and_metadata(self, index_path, metadata_path):
        """
        Saves the vector database index and metadata to the specified paths in the configuration.

        This method ensures the directories for saving the index and metadata exist, then saves the
        vector database index and metadata to their respective paths.

        Parameters:
        index_path : str
            The path where the index will be saved.
        metadata_path : str
            The path where the metadata will be saved.

        Example:
        --------
        agrag = AutoGluonRAG(config_file="path/to/config")
        agrag.initialize_vectordb_module()
        agrag.save_index_and_metadata()
        """
        logger.info(f"\nSaving Vector DB at {index_path}")
        save_index(
            self.vector_db_module.db_type,
            self.vector_db_module.index,
            index_path,
        )
        logger.info(f"\nSaving Metadata at {metadata_path}")
        save_metadata(
            self.vector_db_module.metadata,
            metadata_path,
        )

    def retrieve_context_for_query(self, query: str) -> List[Dict[str, Any]]:
        """
        Retrieves relevant context for the provided query using the Retriever module.

        This method searches the vector database for the top-k most similar embeddings to the given query
        and returns the associated context.

        Parameters:
        ----------
        query : str
            The user query for which relevant context is to be retrieved.

        Returns:
        -------
        List[Dict[str, Any]]
            A list of relevant context chunks for the query.

        Example:
        --------
        context = agrag.retrieve_context_for_query("How do I use this package?")
        """
        return self.retriever_module.retrieve(query)

    def generate_response(self, query: str) -> str:
        """
        Generates a response to the provided query using the Generator module.

        This method first retrieves relevant context for the query using the Retriever module,
        formats the query and context appropriately, and then generates a response using the Generator module.

        Parameters:
        ----------
        query : str
            The user query for which a response is to be generated.

        Returns:
        -------
        str
            The generated response.

        Example:
        --------
        response = agrag.generate_response("What is AutoGluon?")
        """

        retrieved_context = self.retrieve_context_for_query(query)

        query_prefix = self.args.generator_query_prefix
        if query_prefix:
            query = f"{query_prefix}\n{query}"
        formatted_query = format_query(
            model_name=self.generator_module.model_name, query=query, context=retrieved_context
        )

        response = self.generator_module.generate_response(formatted_query)

        logger.info(f"\nResponse: {response}\n")

    def batched_processing(self):
        """
        Processes documents, generates embeddings, and stores them in the vector database in batches.
        Each batch is processed sequentially.

        - All file paths from the provided data directory are retrieved.
        - The first batch of documents is processed.
        - Embeddings for this batch of processed documents are generated.
        - The embeddings for the current batch are stored in the vector database.
        - Memory is cleared (processed data and generated embeddings for the batch) to prevent memory overload.

        """

        logger.info(f"Retrieving and Processing Data from {self.data_processing_module.data_dir}")
        file_paths = get_all_file_paths(self.data_processing_module.data_dir, self.data_processing_module.file_exts)
        batch_num = 1
        for i in range(0, len(file_paths), self.batch_size):
            logger.info(f"Batch {batch_num}")
            batch_file_paths = file_paths[i : i + self.batch_size]
            processed_data = self.data_processing_module.process_files(batch_file_paths)

            embeddings = self.generate_embeddings(processed_data)

            self.construct_vector_db(embeddings)

            # Clear memory
            del processed_data
            del embeddings

            batch_num += 1

    def initialize_rag_pipeline(self):
        """
        Initializes the entire RAG pipeline by setting up all necessary modules.

        This method initializes the Data Processing, Embedding, Vector DB, Reranker, Retriever,
        and Generator modules based on the provided configuration. It then processes the data,
        generates embeddings, constructs the vector database, and optionally saves the index and metadata.

        If the configuration specifies to use an existing vector DB index, it loads the existing index
        and metadata instead of creating a new one.

        Example:
        --------
        agrag = AutoGluonRAG(config_file="path/to/config")
        agrag.initialize_rag_pipeline()
        """
        self.initialize_data_module()
        self.initialize_embeddings_module()
        self.initialize_vectordb_module()
        self.initialize_reranker_module()
        self.initialize_retriever_module()
        self.initialize_generator_module()
        load_index = self.args.use_existing_vector_db_index
        load_index_successful = False
        if load_index:
            self.load_existing_vector_db(self.args.vector_db_index_load_path, self.args.metadata_index_load_path)
            load_index_successful = (
                True if self.vector_db_module.index and self.vector_db_module.metadata is not None else False
            )

        if not load_index or not load_index_successful:
            if self.batch_size == 0:
                logger.info(
                    f"\nNot using batching since batch size of {self.batch_size} was provided. You can change this value by setting pipeline_batch_size in the config file or when initializing AutoGluon RAG."
                )
                processed_data = self.process_data()
                embeddings = self.generate_embeddings(processed_data=processed_data)
                self.construct_vector_db(embeddings=embeddings)
            else:
<<<<<<< HEAD
                if not self.batch_size:
                    logger.info(
                        f"\nBatch size was not provided so calculating batch size based on number of files in data directory and total size of files. You can alternatively set this value by setting pipeline_batch_size in the config file or when initializing AutoGluon RAG."
                    )
                    self.batch_size = determine_batch_size(
                        directory=self.data_processing_module.data_dir,
                        safety_factor=self.batch_size_calculation_safety_factor,
                        max_files_per_batch=self.max_files_per_batch,
                    )
                else:
                    logger.info(
                        f"\nUsing batch size of {self.batch_size}. You can change this value by setting pipeline_batch_size in the config file or when initializing AutoGluon RAG."
                    )
=======
                logger.info(
                    f"\nUsing batch size of {self.batch_size}. You can change this value by setting pipeline_batch_size in the config file or when initializing AutoGluon RAG."
                )
>>>>>>> 4a4039ff
                self.batched_processing()

            if self.args.save_vector_db_index:
                self.save_index_and_metadata(self.args.vector_db_index_save_path, self.args.metadata_index_save_path)<|MERGE_RESOLUTION|>--- conflicted
+++ resolved
@@ -35,10 +35,7 @@
         model_ids: Dict = None,
         data_dir: str = "",
         pipeline_batch_size: int = 0,
-<<<<<<< HEAD
         **kwargs,
-=======
->>>>>>> 4a4039ff
     ):
         """
         Initializes the AutoGluonRAG class with either a configuration file or a preset quality setting.
@@ -132,13 +129,10 @@
         self.generator_module = None
 
         self.batch_size = pipeline_batch_size or self.args.pipeline_batch_size
-<<<<<<< HEAD
         self.batch_size_calculation_safety_factor = kwargs.get(
             "batch_size_calculation_safety_factor", self.args.batch_size_calculation_safety_factor
         )
         self.max_files_per_batch = kwargs.get("max_files_per_batch", self.args.max_files_per_batch)
-=======
->>>>>>> 4a4039ff
 
     def _load_config(self, config_file: str):
         """Load configuration data from a user-defined config file."""
@@ -195,13 +189,10 @@
             similarity_threshold=self.args.vector_db_sim_threshold,
             similarity_fn=self.args.vector_db_sim_fn,
             num_gpus=num_gpus,
-<<<<<<< HEAD
-=======
             faiss_index_type=self.args.faiss_index_type,
             faiss_quantized_index_params=self.args.faiss_quantized_index_params,
             faiss_clustered_index_params=self.args.faiss_clustered_index_params,
             faiss_index_nprobe=self.args.faiss_index_nprobe,
->>>>>>> 4a4039ff
             milvus_db_name=self.args.milvus_db_name,
             milvus_search_params=self.args.milvus_search_params,
             milvus_collection_name=self.args.milvus_collection_name,
@@ -526,7 +517,6 @@
                 embeddings = self.generate_embeddings(processed_data=processed_data)
                 self.construct_vector_db(embeddings=embeddings)
             else:
-<<<<<<< HEAD
                 if not self.batch_size:
                     logger.info(
                         f"\nBatch size was not provided so calculating batch size based on number of files in data directory and total size of files. You can alternatively set this value by setting pipeline_batch_size in the config file or when initializing AutoGluon RAG."
@@ -540,11 +530,6 @@
                     logger.info(
                         f"\nUsing batch size of {self.batch_size}. You can change this value by setting pipeline_batch_size in the config file or when initializing AutoGluon RAG."
                     )
-=======
-                logger.info(
-                    f"\nUsing batch size of {self.batch_size}. You can change this value by setting pipeline_batch_size in the config file or when initializing AutoGluon RAG."
-                )
->>>>>>> 4a4039ff
                 self.batched_processing()
 
             if self.args.save_vector_db_index:
