--- conflicted
+++ resolved
@@ -184,18 +184,15 @@
             similarity_threshold=self.args.vector_db_sim_threshold,
             similarity_fn=self.args.vector_db_sim_fn,
             num_gpus=num_gpus,
-<<<<<<< HEAD
             faiss_index_type=self.args.faiss_index_type,
             faiss_quantized_index_params=self.args.faiss_quantized_index_params,
             faiss_clustered_index_params=self.args.faiss_clustered_index_params,
             faiss_index_nprobe=self.args.faiss_index_nprobe,
-=======
             milvus_db_name=self.args.milvus_db_name,
             milvus_search_params=self.args.milvus_search_params,
             milvus_collection_name=self.args.milvus_collection_name,
             milvus_index_params=self.args.milvus_index_params,
             milvus_create_params=self.args.milvus_create_params,
->>>>>>> 7e4f73a5
         )
         logger.info("Vector DB module initialized")
 
