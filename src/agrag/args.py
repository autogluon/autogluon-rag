--- conflicted
+++ resolved
@@ -95,17 +95,10 @@
         return self.config.get("data", {}).get("chunk_overlap", self.data_defaults.get("CHUNK_OVERLAP"))
 
     @property
-<<<<<<< HEAD
-    def data_s3_bucket(self):
-        return self.config.get("data", {}).get("s3_bucket", None)
-
-    @property
     def data_file_extns(self):
         return self.config.get("data", {}).get("file_extns", [])
 
     @property
-=======
->>>>>>> e426e177
     def hf_embedding_model(self):
         return self.config.get("embedding", {}).get(
             "embedding_model", self.embedding_defaults.get("DEFAULT_EMBEDDING_MODEL")
