import argparse
import logging
import os

import yaml

CURRENT_DIR = os.path.dirname(__file__)

logger = logging.getLogger("rag-logger")


class Arguments:
    """
    A class to handle the per-module arguments and loading of configuration files for the AutoGluon-RAG pipeline.

    Attributes:
    ----------
    args : argparse.Namespace
        The parsed command-line arguments.
    config : dict
        The loaded configuration from the specified YAML file.
    data_defaults : dict
        The default values for the data processing module loaded from a YAML file.
    embedding_defaults : dict
        The default values for the embedding module loaded from a YAML file.

    Methods:
    -------
    _parse_args() -> argparse.Namespace
        Parses command-line arguments.
    _load_config(config_file: str) -> dict
        Loads configuration from the specified YAML file.
    _load_defaults(default_file: str) -> dict
        Loads default values from the specified YAML file.
    """

    def __init__(self):
        self.args = self._parse_args()
        self.config = self._load_config(self.args.config_file)
        self.data_defaults = self._load_defaults(os.path.join(CURRENT_DIR, "configs/data_processing/default.yaml"))
        self.embedding_defaults = self._load_defaults(os.path.join(CURRENT_DIR, "configs/embedding/default.yaml"))
        self.vector_db_defaults = self._load_defaults(os.path.join(CURRENT_DIR, "configs/vector_db/default.yaml"))

    def _parse_args(self) -> argparse.Namespace:
        parser = argparse.ArgumentParser(description="AutoGluon-RAG - Retrieval-Augmented Generation Pipeline")
        parser.add_argument(
            "--config_file",
            type=str,
            help="Path to the configuration file",
            metavar="",
            required=True,
        )
        return parser.parse_args()

    def _load_config(self, config_file: str) -> dict:
        """Load configuration from a YAML file."""
        try:
            with open(config_file, "r") as f:
                config = yaml.safe_load(f)
            return config
        except FileNotFoundError:
            logger.error(f"Error: File not found - {config_file}")
        except yaml.YAMLError as exc:
            logger.error(f"Error parsing YAML file - {config_file}: {exc}")
        except Exception as exc:
            logger.error(f"Unexpected error occurred while loading {config_file}: {exc}")
        return {}

    def _load_defaults(self, default_file: str) -> dict:
        """Load default values from a YAML file."""
        try:
            with open(default_file, "r") as f:
                defaults = yaml.safe_load(f)
            return defaults
        except FileNotFoundError:
            logger.error(f"Error: File not found - {default_file}")
        except yaml.YAMLError as exc:
            logger.error(f"Error parsing YAML file - {default_file}: {exc}")
        except Exception as exc:
            logger.error(f"Unexpected error occurred while loading {default_file}: {exc}")
        return {}

    @property
    def data_dir(self):
        return self.config.get("data", {}).get("data_dir", None)

    @property
    def chunk_size(self):
        return self.config.get("data", {}).get("chunk_size", self.data_defaults.get("CHUNK_SIZE"))

    @property
    def chunk_overlap(self):
        return self.config.get("data", {}).get("chunk_overlap", self.data_defaults.get("CHUNK_OVERLAP"))

    @property
    def data_s3_bucket(self):
        return self.config.get("data", {}).get("s3_bucket", None)

    @property
    def hf_embedding_model(self):
        return self.config.get("embedding", {}).get(
            "embedding_model", self.embedding_defaults.get("DEFAULT_EMBEDDING_MODEL")
        )

    @property
    def pooling_strategy(self):
        return self.config.get("embedding", {}).get(
            "pooling_strategy", self.embedding_defaults.get("POOLING_STRATEGY")
        )

    @property
    def normalize_embeddings(self):
        return self.config.get("embedding", {}).get(
            "normalize_embeddings", self.embedding_defaults.get("NORMALIZE_EMBEDDINGS")
        )

    @property
    def hf_model_params(self):
        return self.config.get("embedding", {}).get("hf_model_params", {})

    @property
    def hf_tokenizer_params(self):
        return self.config.get("embedding", {}).get("hf_tokenizer_params", {"truncation": True, "padding": True})

    @property
    def hf_tokenizer_init_params(self):
        return self.config.get("embedding", {}).get("hf_tokenizer_params", {})

    @property
    def hf_forward_params(self):
        return self.config.get("embedding", {}).get("hf_forward_params", {})

    @property
    def normalization_params(self):
        return self.config.get("embedding", {}).get("normalization_params", {})

    @property
    def query_instruction_for_retrieval(self):
<<<<<<< HEAD
        return self.config.get("embedding", {}).get("query_instruction_for_retrieval", "")

    @property
    def vector_db_type(self):
        return self.config.get("vector_db", {}).get("db_type", self.vector_db_defaults.get("DB_TYPE"))

    @property
    def vector_db_args(self):
        return self.config.get("vector_db", {}).get("params", {"gpu": self.vector_db_defaults.get("GPU")})

    @property
    def vector_db_sim_threshold(self):
        return self.config.get("vector_db", {}).get(
            "similarity_threshold", self.vector_db_defaults.get("SIMILARITY_THRESHOLD")
        )

    @property
    def vector_db_sim_fn(self):
        return self.config.get("vector_db", {}).get("similarity_fn", self.vector_db_defaults.get("SIMILARITY_FN"))

    @property
    def vector_db_index_path(self):
        return self.config.get("vector_db", {}).get("vector_db_index_path", self.vector_db_defaults.get("INDEX_PATH"))

    @property
    def use_existing_vector_db_index(self):
        return self.config.get("vector_db", {}).get(
            "use_existing_vector_db", self.vector_db_defaults.get("USE_EXISTING_INDEX")
        )

    @property
    def vector_db_s3_bucket(self):
        return self.config.get("vector_db", {}).get("s3_bucket", None)

    @property
    def vector_db_num_gpus(self):
        return self.config.get("vector_db", {}).get("num_gpus", None)
=======
        return self.config.get("embedding", {}).get("query_instruction_for_retrieval", "")
>>>>>>> 8e53e699
<|MERGE_RESOLUTION|>--- conflicted
+++ resolved
@@ -136,7 +136,6 @@
 
     @property
     def query_instruction_for_retrieval(self):
-<<<<<<< HEAD
         return self.config.get("embedding", {}).get("query_instruction_for_retrieval", "")
 
     @property
@@ -174,6 +173,3 @@
     @property
     def vector_db_num_gpus(self):
         return self.config.get("vector_db", {}).get("num_gpus", None)
-=======
-        return self.config.get("embedding", {}).get("query_instruction_for_retrieval", "")
->>>>>>> 8e53e699
