--- conflicted
+++ resolved
@@ -166,11 +166,12 @@
     @property
     def vector_db_num_gpus(self):
         return self.config.get("vector_db", {}).get("num_gpus", None)
-
+    
     @property
-<<<<<<< HEAD
-    def vector_db_num_gpus(self):
-        return self.config.get("vector_db", {}).get("num_gpus", None)
+    def metadata_index_path(self):
+        return self.config.get("vector_db", {}).get(
+            "metadata_index_path", self.vector_db_defaults.get("METADATA_PATH")
+        )
 
     @property
     def top_k_embeddings(self):
@@ -193,10 +194,4 @@
     @property
     def reranker_batch_size(self):
         return self.config.get("retriever", {}).get(
-            "reranker_batch_size", self.retriever_defaults.get("RERANKER_BATCH_SIZE")
-=======
-    def metadata_index_path(self):
-        return self.config.get("vector_db", {}).get(
-            "metadata_index_path", self.vector_db_defaults.get("METADATA_PATH")
->>>>>>> 131ab8f7
-        )+            "reranker_batch_size", self.retriever_defaults.get("RERANKER_BATCH_SIZE")