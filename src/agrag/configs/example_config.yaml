data:
<<<<<<< HEAD
  chunk_size: 512
  chunk_overlap: 64
  s3_bucket: autogluon-rag-github-dev
  data_dir: test_docs/
  file_extns:
    - "pdf"
    - "txt"
=======
  chunk_size: 128
  chunk_overlap: 16
  data_dir: s3://autogluon-rag-github-dev/autogluon_docs/
>>>>>>> e426e177

embedding:
  embedding_model: BAAI/bge-large-en
  pooling_strategy: cls
  normalize_embeddings: false
  hf_model_params: null
  hf_tokenizer_init_params: null
  hf_tokenizer_params: 
    truncation: true
    padding: true
  hf_forward_params: null
  normalization_params: {'p': 2, 'dim': 1, 'eps': 1e-12}
  embedding_batch_size: 64

vector_db:
  db_type: faiss
  params: {gpu: False}
  similarity_threshold: 0.95
  similarity_fn: cosine
  use_existing_vector_db: true
  num_gpus: 0
  vector_db_index_path: s3://autogluon-rag-github-dev/vectorDB_index_save/faiss/index.idx
  metadata_index_path: s3://autogluon-rag-github-dev/vectorDB_metadata_save/faiss/metadata.json

retriever:
  top_k_embeddings: 20
  use_reranker: true
  reranker_model_name: BAAI/bge-large-en
  reranker_batch_size: 32
  num_gpus: 0
  reranker_hf_tokenizer_params:
    padding: true
    truncation: true
    max_length: 512
    return_tensors: pt

generator:
  generator_model_name: mistral.mistral-7b-instruct-v0:2
  use_bedrock: true
  bedrock_generate_params:
    max_tokens: 512
  openai_key_file: /Users/shriyen/Desktop/autogluon24/autogluon-rag/openai.txt
  generator_hf_generate_params:
    max_new_tokens: 1024
  generator_query_prefix: You are a helpful chat assistant. You will be provided with a query and you must answer it to the best of your abilities. You will be provided with some additional context that is related to the query and will help you answer the question.<|MERGE_RESOLUTION|>--- conflicted
+++ resolved
@@ -1,17 +1,10 @@
 data:
-<<<<<<< HEAD
-  chunk_size: 512
-  chunk_overlap: 64
-  s3_bucket: autogluon-rag-github-dev
-  data_dir: test_docs/
+  chunk_size: 128
+  chunk_overlap: 16
+  data_dir: s3://autogluon-rag-github-dev/autogluon_docs/
   file_extns:
     - "pdf"
     - "txt"
-=======
-  chunk_size: 128
-  chunk_overlap: 16
-  data_dir: s3://autogluon-rag-github-dev/autogluon_docs/
->>>>>>> e426e177
 
 embedding:
   embedding_model: BAAI/bge-large-en
