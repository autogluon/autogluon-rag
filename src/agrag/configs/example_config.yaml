data:
  chunk_size: 512
  chunk_overlap: 64
<<<<<<< HEAD
  data_dir: autogluon_docs
=======
  data_dir: s3://autogluon-rag-github-dev/autogluon_docs/
>>>>>>> 1de0aaf2

embedding:
  embedding_model: BAAI/bge-large-en
  pooling_strategy: cls
  normalize_embeddings: false
  hf_model_params: null
  hf_tokenizer_init_params: null
  hf_tokenizer_params: 
    truncation: true
    padding: true
  hf_forward_params: null
  normalization_params: {'p': 2, 'dim': 1, 'eps': 1e-12}

vector_db:
  db_type: faiss
  params: {gpu: False}
  similarity_threshold: 0.95
  similarity_fn: cosine
  use_existing_vector_db: false
  num_gpus: 0
  vector_db_index_path: s3://autogluon-rag-github-dev/vectorDB_index_save/faiss/index.idx
  metadata_index_path: s3://autogluon-rag-github-dev/vectorDB_metadata_save/faiss/metadata.json

retriever:
  top_k_embeddings: 5
  use_reranker: false
  reranker_model_name: BAAI/bge-large-en
  reranker_batch_size: 32<|MERGE_RESOLUTION|>--- conflicted
+++ resolved
@@ -1,11 +1,7 @@
 data:
   chunk_size: 512
   chunk_overlap: 64
-<<<<<<< HEAD
-  data_dir: autogluon_docs
-=======
   data_dir: s3://autogluon-rag-github-dev/autogluon_docs/
->>>>>>> 1de0aaf2
 
 embedding:
   embedding_model: BAAI/bge-large-en
