import logging
import os

import pandas as pd
import torch
from tqdm import tqdm

from agrag.args import Arguments
from agrag.modules.data_processing.data_processing import DataProcessingModule
from agrag.modules.embedding.embedding import EmbeddingModule
from agrag.modules.generator.generator import GeneratorModule
from agrag.modules.retriever.rerankers.reranker import Reranker
from agrag.modules.retriever.retrievers.retriever_base import RetrieverModule
from agrag.modules.vector_db.utils import load_index, load_metadata, save_index, save_metadata
from agrag.modules.vector_db.vector_database import VectorDatabaseModule
from agrag.utils import parse_path, read_openai_key

logger = logging.getLogger("rag-logger")
logger.setLevel(logging.INFO)
ch = logging.StreamHandler()
ch.setLevel(logging.INFO)
logger.addHandler(ch)


def initialize_rag_pipeline(args: Arguments) -> RetrieverModule:

    db_type = args.vector_db_type

    index_path = args.vector_db_index_path
    vector_db_s3_bucket, vector_db_index_path = parse_path(index_path)

    metadata_path = args.metadata_index_path
    _, metadata_index_path = parse_path(metadata_path)

    embedding_module = EmbeddingModule(
        hf_model=args.hf_embedding_model,
        pooling_strategy=args.pooling_strategy,
        normalize_embeddings=args.normalize_embeddings,
        hf_model_params=args.hf_model_params,
        hf_tokenizer_init_params=args.hf_tokenizer_init_params,
        hf_tokenizer_params=args.hf_tokenizer_params,
        hf_forward_params=args.hf_forward_params,
        normalization_params=args.normalization_params,
        query_instruction_for_retrieval=args.query_instruction_for_retrieval,
    )

    num_gpus = args.vector_db_num_gpus

    vector_database_module = VectorDatabaseModule(
        db_type=db_type,
        params=args.vector_db_args,
        similarity_threshold=args.vector_db_sim_threshold,
        similarity_fn=args.vector_db_sim_fn,
        s3_bucket=vector_db_s3_bucket,
        num_gpus=num_gpus,
    )

    logger.info(f"Using Vector DB: {db_type}")

    load_index_successful = False

    if args.use_existing_vector_db_index:
        logger.info(f"Loading existing index from {index_path}")
        vector_database_module.index = load_index(
            db_type,
            vector_db_index_path,
            vector_database_module.s3_bucket,
            vector_database_module.s3_client,
        )
        logger.info(f"Loading existing metadata from {metadata_path}")
        vector_database_module.metadata = load_metadata(
            metadata_index_path,
            vector_database_module.s3_bucket,
            vector_database_module.s3_client,
        )
        load_index_successful = (
            True if vector_database_module.index and vector_database_module.metadata is not None else False
        )

    if not load_index_successful:
        data_dir = args.data_dir
        if not data_dir:
            raise ValueError("Error: 'data_dir' must be specified in the configuration file under 'data' section.")

        logger.info(f"Retrieving Data from {data_dir}")
        data_s3_bucket, data_dir = parse_path(data_dir)

        data_processing_module = DataProcessingModule(
            data_dir=data_dir,
            chunk_size=args.chunk_size,
            chunk_overlap=args.chunk_overlap,
            s3_bucket=data_s3_bucket,
        )

        with tqdm(total=100, desc="Data Preprocessing Module", unit="chunk") as pbar:
            processed_data = data_processing_module.process_data()
            pbar.n = 100
            pbar.refresh()

        with tqdm(total=len(processed_data), desc="\nEmbedding Module", unit="step") as pbar:

            embedding_module = EmbeddingModule(
                hf_model=args.hf_embedding_model,
                pooling_strategy=args.pooling_strategy,
                normalize_embeddings=args.normalize_embeddings,
                hf_model_params=args.hf_model_params,
                hf_tokenizer_init_params=args.hf_tokenizer_init_params,
                hf_tokenizer_params=args.hf_tokenizer_params,
                hf_forward_params=args.hf_forward_params,
                normalization_params=args.normalization_params,
                query_instruction_for_retrieval=args.query_instruction_for_retrieval,
            )
            embeddings = embedding_module.encode(processed_data, pbar, batch_size=args.embedding_batch_size)

        logger.info(f"\nConstructing new index and saving at {vector_db_index_path}")
        with tqdm(total=3, desc="Vector DB Module", unit="step") as pbar:
            if num_gpus is None:
                num_gpus = torch.cuda.device_count()
                logger.info(f"Using max number of GPUs for Vector DB: {num_gpus}")
            else:
                logger.info(f"Using number of GPUs: {num_gpus} for Vector DB")
            vector_database_module.construct_vector_database(embeddings, pbar)
            basedir = os.path.dirname(vector_db_index_path)
            if not os.path.exists(basedir):
                logger.info(f"Creating directory for Vector Index save at {basedir}")
                os.makedirs(basedir)
            save_index(
                db_type,
                vector_database_module.index,
                vector_db_index_path,
                vector_database_module.s3_bucket,
                vector_database_module.s3_client,
            )
            save_metadata(
                vector_database_module.metadata,
                metadata_index_path,
                vector_database_module.s3_bucket,
                vector_database_module.s3_client,
            )

    num_gpus = args.retriever_num_gpus
    reranker = None
    if args.use_reranker:
        logger.info(f"\nUsing reranker {args.reranker_model_name}")
        reranker = Reranker(
            model_name=args.reranker_model_name,
            batch_size=args.reranker_batch_size,
            hf_forward_params=args.reranker_hf_forward_params,
            hf_tokenizer_init_params=args.reranker_hf_tokenizer_init_params,
            hf_tokenizer_params=args.reranker_hf_tokenizer_params,
            hf_model_params=args.reranker_hf_model_params,
            num_gpus=num_gpus,
        )

    if num_gpus is None:
        num_gpus = torch.cuda.device_count()
        logger.info(f"Using max number of GPUs for Retrieval: {num_gpus}")
    else:
        logger.info(f"Using number of GPUs: {num_gpus} for Retrieval")

    logger.info(f"\nInitializing Retrieval Module")
    retriever_module = RetrieverModule(
        vector_database_module=vector_database_module,
        embedding_module=embedding_module,
        top_k=args.top_k_embeddings,
        reranker=reranker,
        num_gpus=num_gpus,
    )

    return retriever_module


def ag_rag():
<<<<<<< HEAD
    print("\n\nAutoGluon-RAG\n\n")
    args = Arguments()
    logger.info("Initializing RAG Pipeline")
    retriever_module = initialize_rag_pipeline(args)
    openai_api_key = read_openai_key(args.openai_key_file)
    generator_module = GeneratorModule(
        model_name=args.generator_model_name,
        hf_model_params=args.generator_hf_model_params,
        hf_tokenizer_init_params=args.generator_hf_tokenizer_init_params,
        hf_tokenizer_params=args.generator_hf_tokenizer_params,
        hf_generate_params=args.generator_hf_generate_params,
        gpt_generate_params=args.gpt_generate_params,
        vllm_sampling_params=args.vllm_sampling_params,
        num_gpus=args.generator_num_gpus,
        use_vllm=args.use_vllm,
        openai_api_key=openai_api_key,
    )
=======
    logger.info("\n\nAutoGluon-RAG\n\n")
    args = Arguments()
    logger.info("Initializing RAG Pipeline")
    retriever_module = initialize_rag_pipeline(args)
    generator_module = GeneratorModule()
>>>>>>> a257c855

    while True:
        query_text = input(
            "Please enter a query for your RAG pipeline, based on the documents you provided (type 'q' to quit): "
        )
        if query_text == "q":
            # correctly shutdown modules (VectorDB connection; for example)
            break

<<<<<<< HEAD
        retrieved_context = retriever_module.retrieve(query_text)[:10]

        logger.info(f"\n Retrieved Context: {retrieved_context}\n")
=======
        retrieved_context = retriever_module.retrieve(query_text)
>>>>>>> a257c855

        response = generator_module.generate_response(query_text, retrieved_context)

        logger.info(f"\nResponse: {response}\n")


if __name__ == "__main__":
    ag_rag()<|MERGE_RESOLUTION|>--- conflicted
+++ resolved
@@ -171,7 +171,6 @@
 
 
 def ag_rag():
-<<<<<<< HEAD
     print("\n\nAutoGluon-RAG\n\n")
     args = Arguments()
     logger.info("Initializing RAG Pipeline")
@@ -189,13 +188,6 @@
         use_vllm=args.use_vllm,
         openai_api_key=openai_api_key,
     )
-=======
-    logger.info("\n\nAutoGluon-RAG\n\n")
-    args = Arguments()
-    logger.info("Initializing RAG Pipeline")
-    retriever_module = initialize_rag_pipeline(args)
-    generator_module = GeneratorModule()
->>>>>>> a257c855
 
     while True:
         query_text = input(
@@ -205,13 +197,7 @@
             # correctly shutdown modules (VectorDB connection; for example)
             break
 
-<<<<<<< HEAD
-        retrieved_context = retriever_module.retrieve(query_text)[:10]
-
-        logger.info(f"\n Retrieved Context: {retrieved_context}\n")
-=======
         retrieved_context = retriever_module.retrieve(query_text)
->>>>>>> a257c855
 
         response = generator_module.generate_response(query_text, retrieved_context)
 
