--- conflicted
+++ resolved
@@ -2,15 +2,9 @@
 
 
 def ag_rag():
-<<<<<<< HEAD
-    agrag = AutoGluonRAG(preset_quality="medium", data_dir="s3://autogluon-rag-github-dev/autogluon_docs/")
-    agrag.initialize_rag_pipeline()
-    agrag.generate_responses()
-=======
     agrag = AutoGluonRAG(preset_quality="medium_quality", data_dir="s3://autogluon-rag-github-dev/autogluon_docs/")
     agrag.initialize_rag_pipeline()
     agrag.generate_response("What is AutoGluon?")
->>>>>>> ded46dbd
 
 
 if __name__ == "__main__":
