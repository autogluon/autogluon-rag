--- conflicted
+++ resolved
@@ -27,15 +27,6 @@
 
     db_type = args.vector_db_type
 
-<<<<<<< HEAD
-    logger.info(f"Retrieving Data from {data_dir}")
-    data_processing_module = DataProcessingModule(
-        data_dir=data_dir,
-        chunk_size=args.chunk_size,
-        chunk_overlap=args.chunk_overlap,
-        s3_bucket=args.data_s3_bucket,
-        file_exts=args.data_file_extns,
-=======
     index_path = args.vector_db_index_path
     vector_db_s3_bucket, vector_db_index_path = parse_path(index_path)
 
@@ -52,7 +43,6 @@
         hf_forward_params=args.hf_forward_params,
         normalization_params=args.normalization_params,
         query_instruction_for_retrieval=args.query_instruction_for_retrieval,
->>>>>>> e426e177
     )
 
     num_gpus = args.vector_db_num_gpus
@@ -101,6 +91,7 @@
             chunk_size=args.chunk_size,
             chunk_overlap=args.chunk_overlap,
             s3_bucket=data_s3_bucket,
+            file_exts=args.data_file_extns,
         )
 
         with tqdm(total=100, desc="Data Preprocessing Module", unit="chunk") as pbar:
