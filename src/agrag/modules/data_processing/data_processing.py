--- conflicted
+++ resolved
@@ -4,7 +4,6 @@
 from typing import List
 
 import boto3
-<<<<<<< HEAD
 import textract
 from docx import Document
 from langchain_community.document_loaders import PyPDFLoader
@@ -15,14 +14,12 @@
     download_directory_from_s3,
     get_all_file_paths,
 )
-=======
 import pandas as pd
 from langchain_community.document_loaders import PyPDFLoader
 from langchain_text_splitters import RecursiveCharacterTextSplitter
 
 from agrag.constants import CHUNK_ID_KEY, DOC_ID_KEY, DOC_TEXT_KEY
 from agrag.modules.data_processing.utils import download_directory_from_s3, get_all_file_paths
->>>>>>> e426e177
 
 logger = logging.getLogger("rag-logger")
 
@@ -123,7 +120,6 @@
         """
         logger.info(f"Processing File: {file_path}")
         processed_data = []
-<<<<<<< HEAD
 
         _, file_extension = os.path.splitext(file_path)
 
@@ -153,22 +149,6 @@
             processed_data.append(self.chunk_data(text.decode("utf-8")))
 
         return processed_data
-=======
-        pdf_loader = PyPDFLoader(file_path)
-        text_splitter = RecursiveCharacterTextSplitter(
-            chunk_size=self.chunk_size,
-            chunk_overlap=self.chunk_overlap,
-            separators=[".", "\uff0e", "\n"],  # \uff0e -> Fullwidth full stop
-            length_function=len,
-            is_separator_regex=False,
-        )
-        pages = pdf_loader.load_and_split(text_splitter=text_splitter)
-        for chunk_id, page in enumerate(pages):
-            page_content = "".join(page.page_content)
-            processed_data.append({DOC_ID_KEY: doc_id, CHUNK_ID_KEY: chunk_id, DOC_TEXT_KEY: page_content})
-        df = pd.DataFrame(processed_data)
-        return df
->>>>>>> e426e177
 
     def process_data(self) -> List[str]:
         """
