import logging
from typing import Any, Dict, List, Union

import numpy as np
import pandas as pd
import torch
from torch.nn import DataParallel
from tqdm import tqdm
from transformers import AutoModel, AutoTokenizer

from agrag.constants import DOC_TEXT_KEY, EMBEDDING_KEY
from agrag.modules.embedding.utils import normalize_embedding, pool

logger = logging.getLogger("rag-logger")


class EmbeddingModule:
    """
    A class used to generate embeddings for text data from documents.

    Attributes:
    ----------
    hf_model : str, optional
        The name of the Huggingface model to use for generating embeddings (default is "BAAI/bge-large-en").
    pooling_strategy : str, optional
        The strategy to use for pooling embeddings. Options are 'mean', 'max', 'cls' (default is None).
    normalize_embeddings: bool, optional
        Whether to normalize the embeddings generated by the Embedding model. Default is `False`.
    hf_model_params : dict, optional
        Additional parameters to pass to the Huggingface model's `from_pretrained` initializer method.
    hf_tokenizer_init_params : dict, optional
        Additional parameters to pass to the Huggingface tokenizer's `from_pretrained` initializer method.
    hf_tokenizer_params : dict, optional
        Additional parameters to pass to the `tokenizer` method for the Huggingface model.
    hf_forward_params : dict, optional
        Additional parameters to pass to the Huggingface model's `forward` method.
    normalization_params: dict, optional
        Additional parameters to pass to the PyTorch `nn.functional.normalize` method.
    query_instruction_for_retrieval: str, optional
        Instruction for query when using embedding model.

    Methods:
    -------
    encode(data: List[str]) -> List[torch.Tensor]:
        Generates embeddings for a list of text data chunks.
    """

    def __init__(
        self,
        hf_model: str = "BAAI/bge-large-en",
        pooling_strategy: str = None,
        normalize_embeddings: bool = False,
        hf_model_params: Dict[str, Any] = None,
        hf_tokenizer_init_params: Dict[str, Any] = None,
        hf_tokenizer_params: Dict[str, Any] = None,
        hf_forward_params: Dict[str, Any] = None,
        normalization_params: Dict[str, Any] = None,
        query_instruction_for_retrieval: str = None,
    ):
        self.hf_model = hf_model
        self.normalize_embeddings = normalize_embeddings
        self.hf_model_params = hf_model_params or {}
        self.hf_tokenizer_init_params = hf_tokenizer_init_params or {}
        self.hf_tokenizer_params = hf_tokenizer_params or {}
        self.hf_forward_params = hf_forward_params or {}
        self.normalization_params = normalization_params or {}
        self.query_instruction_for_retrieval = query_instruction_for_retrieval
        self.device = torch.device("cuda" if torch.cuda.is_available() else "cpu")

        logger.info(f"Using Huggingface Model {self.hf_model} for Embedding Module")
        self.tokenizer = AutoTokenizer.from_pretrained(self.hf_model, **self.hf_tokenizer_init_params)
        self.model = AutoModel.from_pretrained(self.hf_model, **self.hf_model_params)
        self.num_gpus = torch.cuda.device_count()
        if self.num_gpus > 1:
            logger.info(f"Using {self.num_gpus} GPUs")
            self.model = DataParallel(self.model)
        self.model.to(self.device)
        self.pooling_strategy = pooling_strategy

    def encode(self, data: pd.DataFrame, pbar: tqdm = None) -> pd.DataFrame:
        """
        Generates embeddings for a list of text data chunks.

        Parameters:
        ----------
        data : pd.DataFrame
            A table of text data chunks to generate embeddings for.

        Returns:
        -------
        pd.DataFrame
            The input DataFrame with an additional column for the embeddings.

        Example:
        --------
        data = pd.DataFrame({DOC_TEXT_KEY: ["This is a test sentence.", "This is another test sentence."]})
        embeddings = encode(data)
        """

        texts = data[DOC_TEXT_KEY].tolist()
<<<<<<< HEAD
        inputs = self.tokenizer(texts, return_tensors="pt", **self.hf_tokenizer_params)
        with torch.no_grad():
            embeddings = self.model(**inputs, **self.hf_forward_params)
=======

        logger.info("\nTokenizing text chunks")
        if pbar is not None:
            pbar.update(1)

        inputs = self.tokenizer(texts, return_tensors="pt", **self.hf_tokenizer_params)

        logger.info("\nGenerating embeddings")

        if pbar is not None:
            pbar.update(1)

        with torch.no_grad():
            embeddings = self.model(**inputs, **self.hf_forward_params)

        logger.info("\nProcessing embeddings")
        if pbar is not None:
            pbar.update(1)
            pbar.close()

>>>>>>> 1de0aaf2
        embeddings = pool(embeddings, self.pooling_strategy)
        if self.normalize_embeddings:
            embeddings = normalize_embedding(embeddings, **self.normalization_params)

        embeddings = embeddings.numpy()
<<<<<<< HEAD
=======

        data[EMBEDDING_KEY] = list(embeddings)
>>>>>>> 1de0aaf2

        data[EMBEDDING_KEY] = list(embeddings)
        return data

    def encode_queries(self, queries: Union[List[str], str]) -> np.ndarray:
        """
        Function is used as written in: https://github.com/FlagOpen/FlagEmbedding/blob/master/FlagEmbedding/flag_models.py
        This function will be used for retrieval task
        if there is a instruction for queries, we will add it to the query text

        Parameters:
        ----------
        data : List[str]
            A list of queries to generate embeddings for.

        Returns:
        -------
        Union[List[torch.Tensor], torch.Tensor]
            A list of embeddings corresponding to the input queries if pooling_strategy is 'none',
            otherwise a single tensor with the pooled embeddings.
        """
        if self.query_instruction_for_retrieval is not None:
            if isinstance(queries, str):
                input_texts = self.query_instruction_for_retrieval + queries
            else:
                input_texts = ["{}{}".format(self.query_instruction_for_retrieval, q) for q in queries]
        else:
            input_texts = queries
        return self.encode(input_texts)<|MERGE_RESOLUTION|>--- conflicted
+++ resolved
@@ -98,11 +98,6 @@
         """
 
         texts = data[DOC_TEXT_KEY].tolist()
-<<<<<<< HEAD
-        inputs = self.tokenizer(texts, return_tensors="pt", **self.hf_tokenizer_params)
-        with torch.no_grad():
-            embeddings = self.model(**inputs, **self.hf_forward_params)
-=======
 
         logger.info("\nTokenizing text chunks")
         if pbar is not None:
@@ -123,17 +118,13 @@
             pbar.update(1)
             pbar.close()
 
->>>>>>> 1de0aaf2
         embeddings = pool(embeddings, self.pooling_strategy)
         if self.normalize_embeddings:
             embeddings = normalize_embedding(embeddings, **self.normalization_params)
 
         embeddings = embeddings.numpy()
-<<<<<<< HEAD
-=======
 
         data[EMBEDDING_KEY] = list(embeddings)
->>>>>>> 1de0aaf2
 
         data[EMBEDDING_KEY] = list(embeddings)
         return data
